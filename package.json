{
  "name": "apollo-angular-monorepo",
  "private": true,
  "license": "MIT",
  "scripts": {
    "prebuild": "rimraf packages/*/build/ packages/*/coverage/",
<<<<<<< HEAD
    "build": "lerna run -- build",
    "pretest": "yarn build",
    "test": "lerna run -- test",
=======
    "build": "lerna run build",
    "test": "lerna run test",
>>>>>>> 9a18200c
    "prelint": "yarn prettier",
    "lint": "lerna run lint",
    "prettier": "prettier --config .prettierrc --write \"packages/*/{src,tests}/**/*.ts\"",
    "deploy": "lerna run deploy",
    "coverage": "codecov",
    "precommit": "lint-staged",
    "commitmsg": "commitlint -e"
  },
  "workspaces": [
    "packages/*"
  ],
  "devDependencies": {
    "@commitlint/cli": "7.0.0",
    "@commitlint/config-angular": "7.0.1",
    "@types/jest": "23.3.1",
    "codecov": "3.0.4",
    "husky": "0.14.3",
    "jest": "23.5.0",
    "lerna": "3.0.3",
    "lint-staged": "7.2.2",
    "prettier": "1.14.2",
    "rimraf": "2.6.2",
    "rollup": "0.64.1",
    "shelljs": "0.8.2",
    "tslint": "5.11.0",
    "typescript": "2.9.2"
  }
}<|MERGE_RESOLUTION|>--- conflicted
+++ resolved
@@ -4,14 +4,9 @@
   "license": "MIT",
   "scripts": {
     "prebuild": "rimraf packages/*/build/ packages/*/coverage/",
-<<<<<<< HEAD
-    "build": "lerna run -- build",
+    "build": "lerna run build",
     "pretest": "yarn build",
-    "test": "lerna run -- test",
-=======
-    "build": "lerna run build",
     "test": "lerna run test",
->>>>>>> 9a18200c
     "prelint": "yarn prettier",
     "lint": "lerna run lint",
     "prettier": "prettier --config .prettierrc --write \"packages/*/{src,tests}/**/*.ts\"",
